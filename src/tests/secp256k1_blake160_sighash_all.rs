--- conflicted
+++ resolved
@@ -395,11 +395,7 @@
 
 #[test]
 fn test_sighash_all_2_in_2_out_cycles() {
-<<<<<<< HEAD
-    const CONSUME_CYCLES: u64 = 3395470;
-=======
-    const CONSUME_CYCLES: u64 = 3394620;
->>>>>>> 041a0583
+    const CONSUME_CYCLES: u64 = 3394652;
 
     let mut data_loader = DummyDataLoader::new();
     let mut generator = Generator::non_crypto_safe_prng(42);
